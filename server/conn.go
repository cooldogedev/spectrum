package server

import (
	"bytes"
	"encoding/json"
	"errors"
	"fmt"
<<<<<<< HEAD
	"github.com/quic-go/quic-go"
=======
	"github.com/cooldogedev/spectrum/internal"
	proto "github.com/cooldogedev/spectrum/protocol"
	packet2 "github.com/cooldogedev/spectrum/server/packet"
>>>>>>> 140d337d
	"github.com/sandertv/gophertunnel/minecraft"
	"github.com/sandertv/gophertunnel/minecraft/protocol"
	"github.com/sandertv/gophertunnel/minecraft/protocol/login"
	"github.com/sandertv/gophertunnel/minecraft/protocol/packet"
	"net"
	"sync"
)

const (
	packetDecodeNeeded    = 0x00
	packetDecodeNotNeeded = 0x01
)

// Conn is a connection to a server. It is used to read and write packets to the server, and to manage the
// connection to the server.
type Conn struct {
	conn       quic.Connection
	compressor packet.Compression

	reader *proto.Reader

	writer  *proto.Writer
	writeMu sync.Mutex

	gameData  minecraft.GameData
	runtimeID uint64
	uniqueID  int64
	shieldID  int32

	pool            packet.Pool
	header          packet.Header
	deferredPackets []packet.Packet

	closed chan struct{}
}

// NewConn creates a new Conn with the conn, stream and pool passed.
func NewConn(conn quic.Connection, stream quic.Stream, pool packet.Pool) *Conn {
	c := &Conn{
		conn:       conn,
		compressor: packet.FlateCompression,

		reader: proto.NewReader(stream),
		writer: proto.NewWriter(stream),

		pool:   pool,
		header: packet.Header{},

		closed: make(chan struct{}),
	}

	go func() {
		for {
			select {
			case <-c.closed:
				return
			default:
				if err := c.reader.Read(); err != nil {
					return
				}
			}
		}
	}()
	return c
}

// ReadPacket reads a packet from the connection. It returns the packet read, or an error if the packet could not
// be read.
func (c *Conn) ReadPacket(decode bool) (any, error) {
	select {
	case <-c.closed:
		return nil, errors.New("connection closed")
	default:
		payload := c.reader.ReadPacket()
		decompressed, err := c.compressor.Decompress(payload[1:])
		if err != nil {
			return nil, err
		}

		if payload[0] == packetDecodeNeeded || decode {
			return c.decode(decompressed)
		} else if payload[0] == packetDecodeNotNeeded {
			return decompressed, nil
		}
		return nil, fmt.Errorf("received unknown decode marker byte %v", payload[0])
	}
}

// ReadDeferred reads all packets deferred in the connection and returns them. It returns an empty slice if no
// packets were deferred.
func (c *Conn) ReadDeferred() []packet.Packet {
	packets := c.deferredPackets
	c.deferredPackets = nil
	return packets
}

// WritePacket writes a packet to the connection. It returns an error if the packet could not be written.
func (c *Conn) WritePacket(pk packet.Packet) error {
	c.writeMu.Lock()
	defer c.writeMu.Unlock()

	buf := internal.BufferPool.Get().(*bytes.Buffer)
	defer func() {
		buf.Reset()
		internal.BufferPool.Put(buf)
	}()

	c.header.PacketID = pk.ID()
	if err := c.header.Write(buf); err != nil {
		return err
	}

	pk.Marshal(protocol.NewWriter(buf, c.shieldID))
	data, err := c.compressor.Compress(buf.Bytes())
	if err != nil {
		return err
	}
	return c.writer.Write(data)
}

<<<<<<< HEAD
// Expect reads a packet from the connection and expects it to have the ID passed. If the packet read does not
// have the ID passed, it will be deferred and the function will be called again until a packet with the ID
// passed is read. It returns the packet read, or an error if the packet could not be read.
func (c *Conn) Expect(id uint32, deferrable bool) (pk packet.Packet, err error) {
	payload, err := c.ReadPacket(true)
	if err != nil {
		return nil, err
	}

	pk, _ = payload.(packet.Packet)
	if pk.ID() != id {
		c.deferredPackets = append(c.deferredPackets, pk)
		return c.Expect(id, deferrable)
	}

	if deferrable {
		c.deferredPackets = append(c.deferredPackets, pk)
	}
	return
}

// GameData ...
func (c *Conn) GameData() minecraft.GameData {
	return c.gameData
}

// LocalAddr ...
func (c *Conn) LocalAddr() net.Addr {
	return c.conn.RemoteAddr()
}

// RemoteAddr ...
func (c *Conn) RemoteAddr() net.Addr {
	return c.conn.RemoteAddr()
}

// Close ...
func (c *Conn) Close() {
	select {
	case <-c.closed:
		return
	default:
		close(c.closed)
		_ = c.conn.CloseWithError(0, "")
	}
}

// decode decodes a packet payload and returns the decoded packet or an error if the packet could not be decoded.
func (c *Conn) decode(payload []byte) (pk packet.Packet, err error) {
	buf := internal.BufferPool.Get().(*bytes.Buffer)
	buf.Write(payload)
	defer func() {
		buf.Reset()
		internal.BufferPool.Put(buf)

		if r := recover(); r != nil {
			err = fmt.Errorf("panic while reading packet: %v", r)
		}
	}()

	header := packet.Header{}
	if err := header.Read(buf); err != nil {
		return nil, err
	}

	factory, ok := c.pool[header.PacketID]
	if !ok {
		return nil, fmt.Errorf("unknown packet ID %v", header.PacketID)
	}

	pk = factory()
	pk.Marshal(protocol.NewReader(buf, c.shieldID.Load(), false))
	return pk, nil
}

// login logs the connection into the server with the address, clientData and identityData passed. It returns
// an error if the connection could not be logged in.
func (c *Conn) login(addr string, clientData login.ClientData, identityData login.IdentityData) error {
	err := c.WritePacket(&packet2.Connect{
		Addr:     addr,
		EntityID: computeEntityID(identityData.XUID),

		ClientData:   clientData,
		IdentityData: identityData,
	})
	if err != nil {
		return fmt.Errorf("failed to write connect packet: %v", err)
	}

	startGamePacket, err := c.Expect(packet.IDStartGame, false)
=======
// Spawn will start the spawning sequence using the game data found in conn.GameData(), which was
// sent earlier by the server.
func (c *Conn) Spawn() (err error) {
	startGamePacket, err := c.expect(packet.IDStartGame, false)
>>>>>>> 140d337d
	if err != nil {
		return fmt.Errorf("failed to read start game packet: %v", err)
	}

	err = c.WritePacket(&packet.RequestChunkRadius{ChunkRadius: 16})
	if err != nil {
		return fmt.Errorf("failed to write request chunk radius packet: %v", err)
	}

	chunkRadiusUpdatedPacket, err := c.expect(packet.IDChunkRadiusUpdated, true)
	if err != nil {
		return fmt.Errorf("failed to read chunk radius updated packet: %v", err)
	}

	_, err = c.expect(packet.IDPlayStatus, true)
	if err != nil {
		return fmt.Errorf("failed to read play status packet: %v", err)
	}

	err = c.WritePacket(&packet.SetLocalPlayerAsInitialised{
		EntityRuntimeID: startGamePacket.(*packet.StartGame).EntityRuntimeID,
	})
	if err != nil {
		return fmt.Errorf("failed to write set local player as initialised packet: %v", err)
	}

	startGame := startGamePacket.(*packet.StartGame)
	chunkRadiusUpdated := chunkRadiusUpdatedPacket.(*packet.ChunkRadiusUpdated)

	for _, item := range startGame.Items {
		if item.Name == "minecraft:shield" {
			c.shieldID = int32(item.RuntimeID)
			break
		}
	}

	c.gameData = minecraft.GameData{
		WorldName:  startGame.WorldName,
		WorldSeed:  startGame.WorldSeed,
		Difficulty: startGame.Difficulty,

		EntityUniqueID:  c.uniqueID,
		EntityRuntimeID: c.runtimeID,

		PlayerGameMode: startGame.PlayerGameMode,

		PersonaDisabled:     startGame.PersonaDisabled,
		CustomSkinsDisabled: startGame.CustomSkinsDisabled,

		BaseGameVersion: startGame.BaseGameVersion,

		PlayerPosition: startGame.PlayerPosition,
		Pitch:          startGame.Pitch,
		Yaw:            startGame.Yaw,

		Dimension: startGame.Dimension,

		WorldSpawn: startGame.WorldSpawn,

		EditorWorldType:    startGame.EditorWorldType,
		CreatedInEditor:    startGame.CreatedInEditor,
		ExportedFromEditor: startGame.ExportedFromEditor,

		WorldGameMode: startGame.WorldGameMode,

		GameRules: startGame.GameRules,

		Time: startGame.Time,

		ServerBlockStateChecksum: startGame.ServerBlockStateChecksum,
		CustomBlocks:             startGame.Blocks,

		Items: startGame.Items,

		PlayerMovementSettings:       startGame.PlayerMovementSettings,
		ServerAuthoritativeInventory: startGame.ServerAuthoritativeInventory,

		Experiments: startGame.Experiments,

		PlayerPermissions: startGame.PlayerPermissions,

		ChunkRadius: chunkRadiusUpdated.ChunkRadius,

		ClientSideGeneration: startGame.ClientSideGeneration,

		ChatRestrictionLevel: startGame.ChatRestrictionLevel,

		DisablePlayerInteractions: startGame.DisablePlayerInteractions,

		UseBlockNetworkIDHashes: startGame.UseBlockNetworkIDHashes,
	}
	return
}

// GameData ...
func (c *Conn) GameData() minecraft.GameData {
	return c.gameData
}

// RemoteAddr ...
func (c *Conn) RemoteAddr() net.Addr {
	return c.conn.RemoteAddr()
}

// Close ...
func (c *Conn) Close() (err error) {
	select {
	case <-c.closed:
		return errors.New("connection already closed")
	default:
		close(c.closed)
		_ = c.WritePacket(&packet.Disconnect{})
		_ = c.conn.Close()
		return
	}
}

// decode decodes a packet payload and returns the decoded packet or an error if the packet could not be decoded.
func (c *Conn) decode(payload []byte) (pk packet.Packet, err error) {
	buf := internal.BufferPool.Get().(*bytes.Buffer)
	buf.Write(payload)
	defer func() {
		buf.Reset()
		internal.BufferPool.Put(buf)

		if r := recover(); r != nil {
			err = fmt.Errorf("panic while reading packet: %v", r)
		}
	}()

	header := packet.Header{}
	if err := header.Read(buf); err != nil {
		return nil, err
	}

	factory, ok := c.pool[header.PacketID]
	if !ok {
		return nil, fmt.Errorf("unknown packet ID %v", header.PacketID)
	}

	pk = factory()
	pk.Marshal(protocol.NewReader(buf, c.shieldID, false))
	return pk, nil
}

// expect reads a packet from the connection and expects it to have the ID passed. If the packet read does not
// have the ID passed, it will be deferred and the function will be called again until a packet with the ID
// passed is read. It returns the packet read, or an error if the packet could not be read.
func (c *Conn) expect(id uint32, deferrable bool) (pk packet.Packet, err error) {
	payload, err := c.ReadPacket(true)
	if err != nil {
		return nil, err
	}

	pk, _ = payload.(packet.Packet)
	if pk.ID() != id {
		c.deferredPackets = append(c.deferredPackets, pk)
		return c.expect(id, deferrable)
	}

	if deferrable {
		c.deferredPackets = append(c.deferredPackets, pk)
	}
	return
}

// connect send a connection request to the server with the address, clientData and identityData passed. It returns
// an error if the server doesn't respond.
func (c *Conn) connect(addr string, clientData login.ClientData, identityData login.IdentityData) (err error) {
	clientDataBytes, _ := json.Marshal(clientData)
	identityDataBytes, _ := json.Marshal(identityData)

	err = c.WritePacket(&packet2.ConnectionRequest{
		Addr:         addr,
		ClientData:   clientDataBytes,
		IdentityData: identityDataBytes,
	})
	if err != nil {
		return fmt.Errorf("failed to write connect packet: %v", err)
	}

	connectionResponsePacket, err := c.expect(packet2.IDConnectionResponse, false)
	if err != nil {
		return fmt.Errorf("failed to read connection response packet: %v", err)
	}

	connectionResponse, _ := connectionResponsePacket.(*packet2.ConnectionResponse)
	c.runtimeID = connectionResponse.RuntimeID
	c.uniqueID = connectionResponse.UniqueID
	return
}<|MERGE_RESOLUTION|>--- conflicted
+++ resolved
@@ -5,13 +5,10 @@
 	"encoding/json"
 	"errors"
 	"fmt"
-<<<<<<< HEAD
 	"github.com/quic-go/quic-go"
-=======
 	"github.com/cooldogedev/spectrum/internal"
 	proto "github.com/cooldogedev/spectrum/protocol"
 	packet2 "github.com/cooldogedev/spectrum/server/packet"
->>>>>>> 140d337d
 	"github.com/sandertv/gophertunnel/minecraft"
 	"github.com/sandertv/gophertunnel/minecraft/protocol"
 	"github.com/sandertv/gophertunnel/minecraft/protocol/login"
@@ -83,7 +80,7 @@
 func (c *Conn) ReadPacket(decode bool) (any, error) {
 	select {
 	case <-c.closed:
-		return nil, errors.New("connection closed")
+		return nil, fmt.Errorf("connection closed")
 	default:
 		payload := c.reader.ReadPacket()
 		decompressed, err := c.compressor.Decompress(payload[1:])
@@ -132,103 +129,10 @@
 	return c.writer.Write(data)
 }
 
-<<<<<<< HEAD
-// Expect reads a packet from the connection and expects it to have the ID passed. If the packet read does not
-// have the ID passed, it will be deferred and the function will be called again until a packet with the ID
-// passed is read. It returns the packet read, or an error if the packet could not be read.
-func (c *Conn) Expect(id uint32, deferrable bool) (pk packet.Packet, err error) {
-	payload, err := c.ReadPacket(true)
-	if err != nil {
-		return nil, err
-	}
-
-	pk, _ = payload.(packet.Packet)
-	if pk.ID() != id {
-		c.deferredPackets = append(c.deferredPackets, pk)
-		return c.Expect(id, deferrable)
-	}
-
-	if deferrable {
-		c.deferredPackets = append(c.deferredPackets, pk)
-	}
-	return
-}
-
-// GameData ...
-func (c *Conn) GameData() minecraft.GameData {
-	return c.gameData
-}
-
-// LocalAddr ...
-func (c *Conn) LocalAddr() net.Addr {
-	return c.conn.RemoteAddr()
-}
-
-// RemoteAddr ...
-func (c *Conn) RemoteAddr() net.Addr {
-	return c.conn.RemoteAddr()
-}
-
-// Close ...
-func (c *Conn) Close() {
-	select {
-	case <-c.closed:
-		return
-	default:
-		close(c.closed)
-		_ = c.conn.CloseWithError(0, "")
-	}
-}
-
-// decode decodes a packet payload and returns the decoded packet or an error if the packet could not be decoded.
-func (c *Conn) decode(payload []byte) (pk packet.Packet, err error) {
-	buf := internal.BufferPool.Get().(*bytes.Buffer)
-	buf.Write(payload)
-	defer func() {
-		buf.Reset()
-		internal.BufferPool.Put(buf)
-
-		if r := recover(); r != nil {
-			err = fmt.Errorf("panic while reading packet: %v", r)
-		}
-	}()
-
-	header := packet.Header{}
-	if err := header.Read(buf); err != nil {
-		return nil, err
-	}
-
-	factory, ok := c.pool[header.PacketID]
-	if !ok {
-		return nil, fmt.Errorf("unknown packet ID %v", header.PacketID)
-	}
-
-	pk = factory()
-	pk.Marshal(protocol.NewReader(buf, c.shieldID.Load(), false))
-	return pk, nil
-}
-
-// login logs the connection into the server with the address, clientData and identityData passed. It returns
-// an error if the connection could not be logged in.
-func (c *Conn) login(addr string, clientData login.ClientData, identityData login.IdentityData) error {
-	err := c.WritePacket(&packet2.Connect{
-		Addr:     addr,
-		EntityID: computeEntityID(identityData.XUID),
-
-		ClientData:   clientData,
-		IdentityData: identityData,
-	})
-	if err != nil {
-		return fmt.Errorf("failed to write connect packet: %v", err)
-	}
-
-	startGamePacket, err := c.Expect(packet.IDStartGame, false)
-=======
 // Spawn will start the spawning sequence using the game data found in conn.GameData(), which was
 // sent earlier by the server.
 func (c *Conn) Spawn() (err error) {
 	startGamePacket, err := c.expect(packet.IDStartGame, false)
->>>>>>> 140d337d
 	if err != nil {
 		return fmt.Errorf("failed to read start game packet: %v", err)
 	}
@@ -341,7 +245,7 @@
 	default:
 		close(c.closed)
 		_ = c.WritePacket(&packet.Disconnect{})
-		_ = c.conn.Close()
+		_ = c.conn.CloseWithError(0, "")
 		return
 	}
 }
